--- conflicted
+++ resolved
@@ -189,10 +189,6 @@
 
 _docker_docker() {
 	local boolean_options="
-<<<<<<< HEAD
-		--api-enable-cors
-=======
->>>>>>> ded0ada9
 		--daemon -d
 		--debug -D
 		--help -h
@@ -964,9 +960,6 @@
 }
 
 _docker_stats() {
-<<<<<<< HEAD
-	__docker_containers_running
-=======
 	case "$cur" in
 		-*)
 			COMPREPLY=( $( compgen -W "--help" -- "$cur" ) )
@@ -975,7 +968,6 @@
 			__docker_containers_running
 			;;
 	esac
->>>>>>> ded0ada9
 }
 
 _docker_stop() {
@@ -1111,15 +1103,10 @@
 	)
 
 	local main_options_with_args="
-<<<<<<< HEAD
-		--bip
-		--bridge -b
-=======
 		--api-cors-header
 		--bip
 		--bridge -b
 		--default-ulimit
->>>>>>> ded0ada9
 		--dns
 		--dns-search
 		--exec-driver -e
