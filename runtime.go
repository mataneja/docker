package docker

import (
	"container/list"
	"fmt"
	"github.com/dotcloud/docker/auth"
	"io"
	"io/ioutil"
	"log"
	"os"
	"os/exec"
	"path"
	"sort"
	"strings"
	"time"
)

type Capabilities struct {
	MemoryLimit bool
	SwapLimit   bool
}

type Runtime struct {
	root           string
	repository     string
	containers     *list.List
	networkManager *NetworkManager
	graph          *Graph
	repositories   *TagStore
	authConfig     *auth.AuthConfig
	idIndex        *TruncIndex
	capabilities   *Capabilities
	kernelVersion  *KernelVersionInfo
}

var sysInitPath string

func init() {
	sysInitPath = SelfPath()
}

func (runtime *Runtime) List() []*Container {
	containers := new(History)
	for e := runtime.containers.Front(); e != nil; e = e.Next() {
		containers.Add(e.Value.(*Container))
	}
	return *containers
}

func (runtime *Runtime) getContainerElement(id string) *list.Element {
	for e := runtime.containers.Front(); e != nil; e = e.Next() {
		container := e.Value.(*Container)
		if container.Id == id {
			return e
		}
	}
	return nil
}

func (runtime *Runtime) Get(name string) *Container {
	id, err := runtime.idIndex.Get(name)
	if err != nil {
		return nil
	}
	e := runtime.getContainerElement(id)
	if e == nil {
		return nil
	}
	return e.Value.(*Container)
}

func (runtime *Runtime) Exists(id string) bool {
	return runtime.Get(id) != nil
}

func (runtime *Runtime) containerRoot(id string) string {
	return path.Join(runtime.repository, id)
}

func (runtime *Runtime) Create(config *Config) (*Container, error) {
	// Lookup image
	img, err := runtime.repositories.LookupImage(config.Image)
	if err != nil {
		return nil, err
	}
	// Generate id
	id := GenerateId()
	// Generate default hostname
	// FIXME: the lxc template no longer needs to set a default hostname
	if config.Hostname == "" {
		config.Hostname = id[:12]
	}

	container := &Container{
		// FIXME: we should generate the ID here instead of receiving it as an argument
		Id:              id,
		Created:         time.Now(),
		Path:            config.Cmd[0],
		Args:            config.Cmd[1:], //FIXME: de-duplicate from config
		Config:          config,
		Image:           img.Id, // Always use the resolved image id
		NetworkSettings: &NetworkSettings{},
		// FIXME: do we need to store this in the container?
		SysInitPath: sysInitPath,
	}
	container.root = runtime.containerRoot(container.Id)
	// Step 1: create the container directory.
	// This doubles as a barrier to avoid race conditions.
	if err := os.Mkdir(container.root, 0700); err != nil {
		return nil, err
	}

	// If custom dns exists, then create a resolv.conf for the container
	if len(config.Dns) > 0 {
		container.ResolvConfPath = path.Join(container.root, "resolv.conf")
		f, err := os.Create(container.ResolvConfPath)
		if err != nil {
			return nil, err
		}
		defer f.Close()
		for _, dns := range config.Dns {
			if _, err := f.Write([]byte("nameserver " + dns + "\n")); err != nil {
				return nil, err
			}
		}
	} else {
		container.ResolvConfPath = "/etc/resolv.conf"
	}

	// Step 2: save the container json
	if err := container.ToDisk(); err != nil {
		return nil, err
	}
	// Step 3: register the container
	if err := runtime.Register(container); err != nil {
		return nil, err
	}
	return container, nil
}

func (runtime *Runtime) Load(id string) (*Container, error) {
	container := &Container{root: runtime.containerRoot(id)}
	if err := container.FromDisk(); err != nil {
		return nil, err
	}
	if container.Id != id {
		return container, fmt.Errorf("Container %s is stored at %s", container.Id, id)
	}
	if container.State.Running {
		container.State.Ghost = true
	}
	if err := runtime.Register(container); err != nil {
		return nil, err
	}
	return container, nil
}

// Register makes a container object usable by the runtime as <container.Id>
func (runtime *Runtime) Register(container *Container) error {
	if container.runtime != nil || runtime.Exists(container.Id) {
		return fmt.Errorf("Container is already loaded")
	}
	if err := validateId(container.Id); err != nil {
		return err
	}

	// init the wait lock
	container.waitLock = make(chan struct{})

	// FIXME: if the container is supposed to be running but is not, auto restart it?
	//        if so, then we need to restart monitor and init a new lock
	// If the container is supposed to be running, make sure of it
	if container.State.Running {
		if output, err := exec.Command("lxc-info", "-n", container.Id).CombinedOutput(); err != nil {
			return err
		} else {
			if !strings.Contains(string(output), "RUNNING") {
				Debugf("Container %s was supposed to be running be is not.", container.Id)
				container.State.setStopped(-127)
				if err := container.ToDisk(); err != nil {
					return err
				}
			}
		}
	}

	// If the container is not running or just has been flagged not running
	// then close the wait lock chan (will be reset upon start)
	if !container.State.Running {
		close(container.waitLock)
	}

	// Even if not running, we init the lock (prevents races in start/stop/kill)
	container.State.initLock()

	container.runtime = runtime

	// Attach to stdout and stderr
	container.stderr = newWriteBroadcaster()
	container.stdout = newWriteBroadcaster()
	// Attach to stdin
	if container.Config.OpenStdin {
		container.stdin, container.stdinPipe = io.Pipe()
	} else {
		container.stdinPipe = NopWriteCloser(ioutil.Discard) // Silently drop stdin
	}
	// done
	runtime.containers.PushBack(container)
	runtime.idIndex.Add(container.Id)
	return nil
}

func (runtime *Runtime) LogToDisk(src *writeBroadcaster, dst string) error {
	log, err := os.OpenFile(dst, os.O_RDWR|os.O_APPEND|os.O_CREATE, 0600)
	if err != nil {
		return err
	}
	src.AddWriter(log)
	return nil
}

func (runtime *Runtime) Destroy(container *Container) error {
	element := runtime.getContainerElement(container.Id)
	if element == nil {
		return fmt.Errorf("Container %v not found - maybe it was already destroyed?", container.Id)
	}

	if err := container.Stop(10); err != nil {
		return err
	}
	if mounted, err := container.Mounted(); err != nil {
		return err
	} else if mounted {
		if err := container.Unmount(); err != nil {
			return fmt.Errorf("Unable to unmount container %v: %v", container.Id, err)
		}
	}
	// Deregister the container before removing its directory, to avoid race conditions
	runtime.idIndex.Delete(container.Id)
	runtime.containers.Remove(element)
	if err := os.RemoveAll(container.root); err != nil {
		return fmt.Errorf("Unable to remove filesystem for %v: %v", container.Id, err)
	}
	return nil
}

// Commit creates a new filesystem image from the current state of a container.
// The image can optionally be tagged into a repository
func (runtime *Runtime) Commit(id, repository, tag, comment, author string) (*Image, error) {
	container := runtime.Get(id)
	if container == nil {
		return nil, fmt.Errorf("No such container: %s", id)
	}
	// FIXME: freeze the container before copying it to avoid data corruption?
	// FIXME: this shouldn't be in commands.
	rwTar, err := container.ExportRw()
	if err != nil {
		return nil, err
	}
	// Create a new image from the container's base layers + a new layer from container changes
	img, err := runtime.graph.Create(rwTar, container, comment, author)
	if err != nil {
		return nil, err
	}
	// Register the image if needed
	if repository != "" {
		if err := runtime.repositories.Set(repository, tag, img.Id, true); err != nil {
			return img, err
		}
	}
	return img, nil
}

func (runtime *Runtime) restore() error {
	dir, err := ioutil.ReadDir(runtime.repository)
	if err != nil {
		return err
	}
	for _, v := range dir {
		id := v.Name()
		container, err := runtime.Load(id)
		if err != nil {
			Debugf("Failed to load container %v: %v", id, err)
			continue
		}
		Debugf("Loaded container %v", container.Id)
	}
	return nil
}

// FIXME: harmonize with NewGraph()
func NewRuntime() (*Runtime, error) {
	runtime, err := NewRuntimeFromDirectory("/var/lib/docker")
	if err != nil {
		return nil, err
	}

<<<<<<< HEAD
	k, err := GetKernelVersion()
	if err != nil {
		return nil, err
	}
	runtime.kernelVersion = k

	if CompareKernelVersion(k, &KernelVersionInfo{Kernel: 3, Major: 8, Minor: 0}) < 0 {
		log.Printf("WARNING: You are running linux kernel version %s, which might be unstable running docker. Please upgrade your kernel to 3.8.0.", k.String())
=======
	if k, err := GetKernelVersion(); err != nil {
		log.Printf("WARNING: %s\n", err)
	} else {
		runtime.kernelVersion = k
		if CompareKernelVersion(k, &KernelVersionInfo{Kernel: 3, Major: 8, Minor: 0}) < 0 {
			log.Printf("WARNING: You are running linux kernel version %s, which might be unstable running docker. Please upgrade your kernel to 3.8.0.", k.String())
		}
>>>>>>> 0b0d958b
	}

	if cgroupMemoryMountpoint, err := FindCgroupMountpoint("memory"); err != nil {
		log.Printf("WARNING: %s\n", err)
	} else {
		_, err1 := ioutil.ReadFile(path.Join(cgroupMemoryMountpoint, "memory.limit_in_bytes"))
		_, err2 := ioutil.ReadFile(path.Join(cgroupMemoryMountpoint, "memory.soft_limit_in_bytes"))
		runtime.capabilities.MemoryLimit = err1 == nil && err2 == nil
		if !runtime.capabilities.MemoryLimit {
		   	log.Printf("WARNING: Your kernel does not support cgroup memory limit.")
		}

		_, err = ioutil.ReadFile(path.Join(cgroupMemoryMountpoint, "memory.memsw.limit_in_bytes"))
		runtime.capabilities.SwapLimit = err == nil
		if !runtime.capabilities.SwapLimit {
		   	log.Printf("WARNING: Your kernel does not support cgroup swap limit.")
		}
	}
	return runtime, nil
}

func NewRuntimeFromDirectory(root string) (*Runtime, error) {
	runtimeRepo := path.Join(root, "containers")

	if err := os.MkdirAll(runtimeRepo, 0700); err != nil && !os.IsExist(err) {
		return nil, err
	}

	g, err := NewGraph(path.Join(root, "graph"))
	if err != nil {
		return nil, err
	}
	repositories, err := NewTagStore(path.Join(root, "repositories"), g)
	if err != nil {
		return nil, fmt.Errorf("Couldn't create Tag store: %s", err)
	}
	if NetworkBridgeIface == "" {
		NetworkBridgeIface = DefaultNetworkBridge
	}
	netManager, err := newNetworkManager(NetworkBridgeIface)
	if err != nil {
		return nil, err
	}
	authConfig, err := auth.LoadConfig(root)
	if err != nil && authConfig == nil {
		// If the auth file does not exist, keep going
		return nil, err
	}
	runtime := &Runtime{
		root:           root,
		repository:     runtimeRepo,
		containers:     list.New(),
		networkManager: netManager,
		graph:          g,
		repositories:   repositories,
		authConfig:     authConfig,
		idIndex:        NewTruncIndex(),
		capabilities:   &Capabilities{},
	}

	if err := runtime.restore(); err != nil {
		return nil, err
	}
	return runtime, nil
}

type History []*Container

func (history *History) Len() int {
	return len(*history)
}

func (history *History) Less(i, j int) bool {
	containers := *history
	return containers[j].When().Before(containers[i].When())
}

func (history *History) Swap(i, j int) {
	containers := *history
	tmp := containers[i]
	containers[i] = containers[j]
	containers[j] = tmp
}

func (history *History) Add(container *Container) {
	*history = append(*history, container)
	sort.Sort(history)
}<|MERGE_RESOLUTION|>--- conflicted
+++ resolved
@@ -295,16 +295,6 @@
 		return nil, err
 	}
 
-<<<<<<< HEAD
-	k, err := GetKernelVersion()
-	if err != nil {
-		return nil, err
-	}
-	runtime.kernelVersion = k
-
-	if CompareKernelVersion(k, &KernelVersionInfo{Kernel: 3, Major: 8, Minor: 0}) < 0 {
-		log.Printf("WARNING: You are running linux kernel version %s, which might be unstable running docker. Please upgrade your kernel to 3.8.0.", k.String())
-=======
 	if k, err := GetKernelVersion(); err != nil {
 		log.Printf("WARNING: %s\n", err)
 	} else {
@@ -312,7 +302,6 @@
 		if CompareKernelVersion(k, &KernelVersionInfo{Kernel: 3, Major: 8, Minor: 0}) < 0 {
 			log.Printf("WARNING: You are running linux kernel version %s, which might be unstable running docker. Please upgrade your kernel to 3.8.0.", k.String())
 		}
->>>>>>> 0b0d958b
 	}
 
 	if cgroupMemoryMountpoint, err := FindCgroupMountpoint("memory"); err != nil {
